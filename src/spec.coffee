$_ = require 'underscore'

#---------------------------------------------------------------------

$xml2js = require 'xml2js'

#---------------------------------------------------------------------

# Helpers for dealing with fibers.
{$synchronize} = require './fibers-utils'

$helpers = require './helpers'

#=====================================================================

$isVMRunning = ->
  switch @genval.power_state
    when 'Paused', 'Running'
      true
    else
      false

$isHostRunning = ->
  @val.power_state is 'Running'

$isTaskLive = ->
  @genval.status is 'pending' or @genval.status is 'cancelling'

# $xml2js.parseString() uses callback for synchronous code.
$parseXML = (XML) ->
  options = {
    mergeAttrs: true
    explicitArray: false
  }
  result = null
  $xml2js.parseString XML, options, (error, result_) ->
    throw error if error?
    result = result_
  result

$retrieveTags = -> [] # TODO

#=====================================================================

module.exports = ->

  # Binds the helpers to the collection.
  {
    $map
    $set
    $sum
    $val
  } = do =>
    helpers = {}
    helpers[name] = fn.bind this for name, fn of $helpers
    helpers


  # Shared watchers.
  UUIDsToKeys = $map {
    if: -> 'UUID' of @val
    val: -> [@val.UUID, @key]
    loopDetected: ( -> )
  }
  messages = $set {
    rule: 'message'
    bind: -> @val.$object
  }

  # Classes in XAPI are not always delivered with the same case,
  # therefore a map is needed to make sure they always map to the same
  # rule.
  rulesMap = {}

  # Defines which rule should be used for this item.
  #
  # Note: If the rule does not exists, a temporary item is created. FIXME
  @dispatch = ->
    {$type: type} = @genval

    # Normalizes the type.
    type = rulesMap[type.toLowerCase()] ? type

    # Subtypes handling for VMs.
    if type is 'VM'
      return 'VM-controller' if @genval.is_control_domain
      return 'VM-snapshot' if @genval.is_a_snapshot
      return 'VM-template' if @genval.is_a_template

    type

  # Missing rules should be created.
  @missingRule = @rule

  # Used to apply common definition to rules.
  @hook afterRule: ->
    # Registers this rule in the map.
    rulesMap[@name.toLowerCase()] = @name

    # TODO: explain.
    return unless @val?

    unless $_.isObject @val
      throw new Error 'the value should be an object'

    # Injects various common definitions.
    @val.type = @name
    unless @singleton
      # This definition are for non singleton items only.
      @key = -> @genval.$ref
      @val.UUID = -> @genval.uuid
      @val.ref = -> @genval.$ref
      @val.poolRef = -> @genval.$poolRef
      @val.$pool = -> @val.poolRef # Deprecated.

      # Main objects all can have associated messages and tags.
      if @name in ['host', 'pool', 'SR', 'VM', 'VM-controller']
        @val.messages = messages
        @val.$messages = -> @val.messages # Deprecated.

        @val.tags = $retrieveTags

  # Helper to create multiple rules with the same definition.
  rules = (rules, definition) =>
    @rule rule, definition for rule in rules

  # An item is equivalent to a rule but one and only one instance of
  # this rule is created without any generator.
  @item xo: ->
    @key = '00000000-0000-0000-0000-000000000000'
    @val = {

      # TODO: Maybe there should be high-level hosts: those who do not
      # belong to a pool.

      pools: $set {
        rule: 'pool'
      }

      $CPUs: $sum {
        rule: 'host'
        val: -> +(@val.CPUs.cpu_count)
      }

      $running_VMs: $set {
        rule: 'VM'
        if: $isVMRunning
      }

      $vCPUs: $sum {
        rule: 'VM'
        val: -> @val.CPUs.number
        if: $isVMRunning
      }

      # Do not work due to problem in host rule.
      # $memory: $sum {
      #   rule: 'host'
      #   val: -> @val.memory
      #   init: {
      #     usage: 0
      #     size: 0
      #   }
      # }

      # Maps the UUIDs to keys (i.e. opaque references).
      $UUIDsToKeys: UUIDsToKeys
    }

  @rule pool: ->
    @val = {
      name_label: -> @genval.name_label

      name_description: -> @genval.name_description

      SRs: $set {
        rule: 'SR'
        bind: -> @val.$container
      }

      HA_enabled: -> @genval.ha_enabled

      hosts: $set {
        rule: 'host'
        bind: -> @genval.$poolRef
      }

      master: -> @genval.master

      VMs: $set {
        rule: 'VM'
        bind: -> @val.$container
      }

      $running_hosts: $set {
        rule: 'host'
        bind: -> @genval.$poolRef
        if: $isHostRunning
      }

      $running_VMs: $set {
        rule: 'VM'
        bind: -> @genval.$poolRef
        if: $isHostRunning
      }

      $VMs: $set {
        rule: 'VM'
        bind: -> @genval.$poolRef
      }
    }

  @rule host: ->
    @val = {
      name_label: -> @genval.name_label

      name_description: -> @genval.name_description

      address: -> @genval.address

      controller: $val {
        rule: 'VM-controller'
        bind: -> @val.$container
        val: -> @key
      }

      CPUs: -> @genval.cpu_info

      enabled: -> @genval.enabled

      hostname: -> @genval.hostname

      iSCSI_name: -> @genval.other_config?.iscsi_iqn ? null

      # memory: $sum {
      #   key: -> @genval.metrics # FIXME
      #   val: -> {
      #     usage: +@val.memory_total - @val.memory_free
      #     size: +@val.memory_total
      #   }
      #   init: {
      #     usage: 0
      #     size: 0
      #   }
      # }

      # TODO
      power_state: 'Running'

      # Local SRs are handled directly in `SR.$container`.
      SRs: $set {
        rule: 'SR'
        bind: -> @val.$container
      }

      # Local VMs are handled directly in `VM.$container`.
      VMs: $set {
        rule: 'VM'
        bind: -> @val.$container
      }

      $PBDs: -> @genval.PBDs

      PIFs: -> @genval.PIFs
      $PIFs: -> @val.PIFs

      tasks: $set {
        rule: 'task'
        bind: -> @val.$container
        if: $isTaskLive
      }
      $tasks: -> @val.tasks # Deprecated.

      $running_VMs: $set {
        rule: 'VM'
        bind: -> @val.$container
        if: $isVMRunning
      }

      $vCPUs: $sum {
        rule: 'VM'
        bind: -> @val.$container
        if: $isVMRunning
        val: -> @val.CPUs.number
      }
    }

  # This definition is shared.
  VMdef = ->
    @val = {
      name_label: -> @genval.name_label

      name_description: -> @genval.name_description

      # address: {
      #   ip: $val {
      #     key: -> @genval.guest_metrics # FIXME
      #     val: -> @val.networks
      #     default: null
      #   }
      # }

      # consoles: $set {
      #   key: -> @genval.consoles # FIXME
      # }

      memory: {
        usage: null
        # size: $val {
        #   key: -> @genval.guest_metrics # FIXME
        #   val: -> +@val.memory_actual
        #   default: +@genval.memory_dynamic_min
        # }
      }

      power_state: -> @genval.power_state

      CPUs: {
        number: 0
        # number: $val {
        #   key: -> @genval.metrics # FIXME
        #   val: -> +@genval.VCPUs_number

        #   # FIXME: must be evaluated in the context of the current object.
        #   if: -> @gen
        # }
      }

      $CPU_usage: null #TODO

      # FIXME: $container should contains the pool UUID when the VM is
      # not on a host.
      $container: ->
        if $isVMRunning.call this
          @genval.resident_on
        else
          # TODO: Handle local VMs. (`get_possible_hosts()`).
          @genval.$poolRef

      snapshots: -> @genval.snapshots

      # TODO: Replace with a UNIX timestamp.
      snapshot_time: -> @genval.snapshot_time

      $VBDs: -> @genval.VBDs

      VIFs: -> @genval.VIFs
      $VIFs: -> @val.VIFs # Deprecated
    }
  @rule VM: VMdef
  @rule 'VM-controller': VMdef
  @rule 'VM-snapshot': VMdef

  # VM-template starts with the same definition but extends it.
  @rule 'VM-template': ->
    VMdef.call this

    @val.template_info = {
      arch: -> @genval.other_config?['install-arch']
      disks: ->
        disks = @genval.other_config?.disks
        return [] unless disks?

        disks = ($parseXML disks)?.provision?.disk
        return [] unless disks?

        disks = [disks] unless $_.isArray disks
        # Normalize entries.
        for disk in disks
          disk.bootable = disk.bootable is 'true'
          disk.size = +disk.size
          disk.SR = disk.sr
          delete disk.sr
        disks
      install_methods: ->
        methods = @genval.other_config?['install-methods']
        return [] unless methods?
        methods.split ','
    }

  @rule SR: ->
    @val = {
      name_label: -> @genval.name_label

      name_description: -> @genval.name_description

      SR_type: -> @genval.type

      content_type: -> @genval.content_type

      physical_usage: -> +@genval.physical_utilisation

      usage: -> +@genval.virtual_allocation

      size: -> +@genval.physical_size

      $container: ->
        if @genval.shared
          @genval.$poolRef
        else
          null # TODO

      $PBDs: -> @genval.PBDs

      VDIs: -> @genval.VDIs
      $VDIs: -> @val.VDIs # Deprecated
    }

  @rule PBD: ->
    @val = {
      attached: -> @genval.currently_attached

      host: -> @genval.host

      SR: -> @genval.SR
    }

  @rule PIF: ->
    @val = {
      attached: -> @genval.currently_attached

      device: -> @genval.device

      IP: -> @genval.IP
      ip: -> @val.IP # Deprecated

      $host: -> @genval.host
      #host: -> @val.$host # Deprecated

      MAC: -> @genval.MAC
      mac: -> @val.MAC # Deprecated

      # TODO: Find a more meaningful name.
      management: -> @genval.management

      mode: -> @genval.ip_configuration_mode

      MTU: -> +@genval.MTU
      mtu: -> @val.MTU # Deprecated

      netmask: -> @genval.netmask

      $network: -> @genval.network

      # TODO: What is it?
      #
      # Could it mean “is this a physical interface?”.
      # How could a PIF not be physical?
      #physical: -> @genval.physical
    }

  @rule VDI: ->
    @val = {
      name_label: -> @genval.name_label

<<<<<<< HEAD
          attached: get ('currently_attached')

      VIF:
=======
      name_description: -> @genval.name_description
>>>>>>> 00027434

      # TODO: determine whether or not tags are required for a VDI.
      #tags: $retrieveTags

      usage: -> +@genval.physical_utilisation

      size: -> +@genval.virtual_size

      $snapshot_of: ->
        original = @genval.snapshot_of
        if original is 'OpaqueRef:NULL'
          null
        else
          original
      snapshot_of: -> @val.$snapshot_of # Deprecated

      snapshots: -> @genval.snapshots

      # TODO: Does the name fit?
      #snapshot_time: -> @genval.snapshot_time

      $SR: -> @genval.SR
      SR: -> @val.$SR # Deprecated

      $VBDs: -> @genval.VBDs

      $VBD: -> # Deprecated
        {VBDs} = @genval

        if VBDs.length is 0 then null else VBDs[0]
    }

  @rule VBD: ->
    @val = {
      attached: -> @genval.currently_attached

      bootable: -> @genval.bootable

      read_only: -> @genval.mode is 'RO'

      # null if empty.
      #
      # TODO: Is it really equivalent?
      VDI: ->
        VDI = @genval.VDI
        if VDI is 'OpaqueRef:NULL'
          null
        else
          VDI

      VM: -> @genval.VM
    }

  @rule VIF: ->
    @val = {
      attached: -> @genval.currently_attached

      # TODO: Should it be cast to a number?
      device: -> @genval.device

      MAC: -> @genval.MAC
      mac: -> @val.MAC # Deprecated

      MTU: -> +@genval.MTU
      mtu: -> @val.MTU # Deprecated

      $network: -> @genval.network

      $VM: -> @genval.VM
      VM: -> @val.$VM # Deprecated
    }

  @rule network: ->
    @val = {
      name_label: -> @genval.name_label

      name_description: -> @genval.name_description

      # TODO: determine whether or not tags are required for a VDI.
      #tags: $retrieveTags

      bridge: -> @genval.bridge

      MTU: -> +@genval.MTU

      PIFs: -> @genval.PIFs

      VIFs: -> @genval.VIFs
    }

  @rule message: ->
    @val = {
      # TODO: UNIX timestamp?
      time: -> @genval.timestamp

      $object: ->
        # If the key of the concerned object has already be resolved
        # returns the known value.
        return @val.$object if @val.$object?

        # Tries to resolve the key of the concerned object.
        object = (UUIDsToKeys.call this)[@genval.obj_uuid]

        # If resolved, unregister from the watcher.
        UUIDsToKeys.unregister.call this if object?

        object

      # TODO: Are these names meaningful?
      name: -> @genval.name
      body: -> @genval.body
    }

  @rule task: ->
    @val = {
      name_label: -> @genval.name_label

      name_description: -> @genval.name_description

      progress: -> +@genval.progress

      result: -> @genval.result

      $host: -> @genval.resident_on
      $container: -> @val.$host # Deprecated

      created: -> @genval.created

      finished: -> @genval.finished

      current_operations: -> @genval.current_operations

      status: -> @genval.status
    }<|MERGE_RESOLUTION|>--- conflicted
+++ resolved
@@ -453,13 +453,7 @@
     @val = {
       name_label: -> @genval.name_label
 
-<<<<<<< HEAD
-          attached: get ('currently_attached')
-
-      VIF:
-=======
-      name_description: -> @genval.name_description
->>>>>>> 00027434
+      name_description: -> @genval.name_description
 
       # TODO: determine whether or not tags are required for a VDI.
       #tags: $retrieveTags
